--- conflicted
+++ resolved
@@ -194,13 +194,8 @@
     const withdrawalCredentials = "0x" + Buffer.alloc(32).toString("hex");
     const amount = "0x" + serialize(32000000000, config.types.number64).toString("hex");
     const signature = "0x" + Buffer.alloc(94).toString("hex");
-<<<<<<< HEAD
-    const merkleTreeIndex = "0x" + serialize(0 , number64).toString("hex");
+    const merkleTreeIndex = "0x" + serialize(0 , config.types.number64).toString("hex");
     opPool.deposits.receive.resolves(null);
-=======
-    const merkleTreeIndex = "0x" + serialize(0 , config.types.number64).toString("hex");
-    opPool.receiveDeposit.resolves(null);
->>>>>>> b6ef71e9
     await eth1.processDepositLog(pubKey, withdrawalCredentials, amount, signature, merkleTreeIndex);
     assert(cb.calledOnce, "deposit event did not fire");
   });
