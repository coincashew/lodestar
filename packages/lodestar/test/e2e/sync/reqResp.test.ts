--- conflicted
+++ resolved
@@ -30,14 +30,9 @@
 describe("[sync] rpc", function () {
   this.timeout(20000)
   const sandbox = sinon.createSandbox();
-<<<<<<< HEAD
   let logger = new WinstonLogger();
   logger.silent = true;
   const metrics = new BeaconMetrics({enabled: false, timeout: 5000, pushGateway: false}, {logger});
-=======
-  const logger = new WinstonLogger();
-  const metrics = new BeaconMetrics({enabled: false, timeout: 5000, pushGateway: false});
->>>>>>> 3205d1d0
 
   let rpcA: SyncReqResp, netA: Libp2pNetwork, repsA: ReputationStore;
   let rpcB: SyncReqResp, netB: Libp2pNetwork, repsB: ReputationStore;
