--- conflicted
+++ resolved
@@ -1,49 +1,9 @@
-<<<<<<< HEAD
 import {
-  Slot, bytes32, bytes, uint16, uint64,
-  bytes8, Epoch, number64, Version, Hash,
+  Slot, Epoch, Hash, number64, Version, uint64,
 } from "./primitive";
 import {BeaconBlock} from "./block";
 
 export type RequestId = string;
-=======
-import {Slot, Hash, bytes, uint16, uint64, bytes8, Epoch, number64} from "./primitive";
-import {BeaconBlockBody} from "./block";
-import {BeaconBlockHeader} from "./misc";
-import {BeaconState} from "./state";
-
-export type RequestId = string;
-export type Method = number;
-
-export interface BlockRootSlot {
-  blockRoot: Hash;
-  slot: Slot;
-}
-
-export interface WireRequest {
-  id: bytes8;
-  method: uint16;
-  body: bytes;
-}
-
-export interface WireResponse {
-  id: bytes8;
-  responseCode: uint16;
-  result: bytes;
-}
-
-export interface RpcRequest {
-  id: uint64;
-  method: uint16;
-  body: RequestBody;
-}
-
-export interface RpcResponse {
-  id: uint64;
-  responseCode: uint16;
-  result?: ResponseBody;
-}
->>>>>>> 4a2ded37
 
 export type RequestBody =
   Hello |
@@ -58,42 +18,19 @@
   RecentBeaconBlocksResponse;
 
 export interface Hello {
-<<<<<<< HEAD
   forkVersion: Version;
   finalizedRoot: Hash;
   finalizedEpoch: Epoch;
   headRoot: Hash;
   headSlot: Slot;
-=======
-  networkId: uint64;
-  chainId: uint16;
-  latestFinalizedRoot: Hash;
-  latestFinalizedEpoch: Epoch;
-  bestRoot: Hash;
-  bestSlot: Slot;
->>>>>>> 4a2ded37
 }
 
 export interface Goodbye {
   reason: uint64;
 }
 
-<<<<<<< HEAD
 export interface BeaconBlocksRequest {
   headBlockRoot: Hash; 
-=======
-// Method ID: 2
-
-export interface Status {
-  sha: Hash;
-  userAgent: bytes;
-  timestamp: number64;
-}
-
-// Method ID: 10
-
-export interface BeaconBlockRootsRequest {
->>>>>>> 4a2ded37
   startSlot: Slot;
   count: number64;
   step: number64;
@@ -103,38 +40,8 @@
   blocks: BeaconBlock[];
 }
 
-<<<<<<< HEAD
 export interface RecentBeaconBlocksRequest {
   blockRoots: Hash[];
-=======
-// Method ID: 11
-
-export interface BeaconBlockHeadersRequest {
-  startRoot: Hash; 
-  startSlot: Slot;
-  maxHeaders: number64;
-  skipSlots: number64;
-}
-
-export interface BeaconBlockHeadersResponse {
-  headers: BeaconBlockHeader[];
-}
-
-// Method ID: 12
-
-export interface BeaconBlockBodiesRequest {
-  blockRoots: Hash[];
-} 
-
-export interface BeaconBlockBodiesResponse {
-  blockBodies: BeaconBlockBody[];
-}
-
-// Method ID: 13
-
-export interface BeaconStatesRequest {
-  hashes: Hash[];
->>>>>>> 4a2ded37
 }
 
 export interface RecentBeaconBlocksResponse {
