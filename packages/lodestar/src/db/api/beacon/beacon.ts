/**
 * @module db/api/beacon
 */

import {BeaconBlock, BeaconState, BLSPubkey, Hash, ValidatorIndex,} from "@chainsafe/eth2.0-types";
<<<<<<< HEAD

import {Bucket, encodeKey, Key} from "../../schema";

import {serialize} from "@chainsafe/ssz";
=======
>>>>>>> 78ba8692
import {DatabaseService, IDatabaseApiOptions} from "../abstract";
import {IBeaconDb} from "./interface";
import {
  AttestationRepository,
  AttesterSlashingRepository,
  BlockRepository,
  ChainRepository,
  DepositRepository,
  MerkleTreeRepository,
  ProposerSlashingRepository,
  StateRepository,
  VoluntaryExitRepository,
  AggregateAndProofRepository
} from "./repositories";
import {BlockArchiveRepository} from "./repositories/blockArchive";

export class BeaconDb extends DatabaseService implements IBeaconDb {

  public chain: ChainRepository;

  public state: StateRepository;

  public block: BlockRepository;

  public blockArchive: BlockArchiveRepository;

  public attestation: AttestationRepository;

  public aggregateAndProof: AggregateAndProofRepository;

  public voluntaryExit: VoluntaryExitRepository;

  public proposerSlashing: ProposerSlashingRepository;

  public attesterSlashing: AttesterSlashingRepository;

  public deposit: DepositRepository;

  public merkleTree: MerkleTreeRepository;

  public constructor(opts: IDatabaseApiOptions) {
    super(opts);
    this.chain = new ChainRepository(this.config, this.db);
    this.state = new StateRepository(this.config, this.db, this.chain);
    this.block = new BlockRepository(this.config, this.db, this.chain);
    this.blockArchive = new BlockArchiveRepository(this.config, this.db);
    this.attestation = new AttestationRepository(this.config, this.db);
    this.aggregateAndProof = new AggregateAndProofRepository(this.config, this.db);
    this.voluntaryExit = new VoluntaryExitRepository(this.config, this.db);
    this.proposerSlashing = new ProposerSlashingRepository(this.config, this.db);
    this.attesterSlashing = new AttesterSlashingRepository(this.config, this.db);
    this.deposit = new DepositRepository(this.config, this.db);
    this.merkleTree = new MerkleTreeRepository(this.config, this.db);
  }

  public async storeChainHead(
    block: BeaconBlock,
    state: BeaconState
  ): Promise<void> {
    await Promise.all([
      this.block.add(block),
      this.state.set(block.stateRoot, state),
    ]);
    const slot = block.slot;
    await Promise.all([
      this.chain.setLatestStateRoot(block.stateRoot),
      this.chain.setChainHeadSlot(slot)
    ]);
  }

  public async updateChainHead(
    blockRoot: Hash,
    stateRoot: Hash
  ): Promise<void> {
    const [storedBlock, storedState] = await Promise.all([
      this.block.get(blockRoot),
      this.state.get(stateRoot),
    ]);
    // block should already be set
    if(!storedBlock) {
      throw new Error("unknown block root");
    }
    // state should already be set
    if(!storedState) {
      throw new Error("unknown state root");
    }
    const slot = storedBlock.slot;
    await Promise.all([
      this.chain.setLatestStateRoot(storedBlock.stateRoot),
      this.chain.setChainHeadSlot(slot)
    ]);
  }



  public async getValidatorIndex(publicKey: BLSPubkey): Promise<ValidatorIndex> {
    const state = await this.state.getLatest();
    //TODO: cache this (hashmap)
    return state.validators.findIndex(value => value.pubkey.equals(publicKey));
  }

}<|MERGE_RESOLUTION|>--- conflicted
+++ resolved
@@ -3,13 +3,11 @@
  */
 
 import {BeaconBlock, BeaconState, BLSPubkey, Hash, ValidatorIndex,} from "@chainsafe/eth2.0-types";
-<<<<<<< HEAD
+import {DatabaseService, IDatabaseApiOptions} from "../abstract";
 
 import {Bucket, encodeKey, Key} from "../../schema";
 
 import {serialize} from "@chainsafe/ssz";
-=======
->>>>>>> 78ba8692
 import {DatabaseService, IDatabaseApiOptions} from "../abstract";
 import {IBeaconDb} from "./interface";
 import {
@@ -103,8 +101,6 @@
     ]);
   }
 
-
-
   public async getValidatorIndex(publicKey: BLSPubkey): Promise<ValidatorIndex> {
     const state = await this.state.getLatest();
     //TODO: cache this (hashmap)
