--- conflicted
+++ resolved
@@ -2,11 +2,7 @@
  * @module types
  */
 
-<<<<<<< HEAD
 import {BLSPubkey, Shard, Slot, uint64, number64} from "./primitive";
-=======
-import {BLSPubkey, number64, Shard, Slot, uint64} from "./primitive";
->>>>>>> 653b9cdc
 
 export interface ValidatorDuty {
   // The validator's public key, uniquely identifying them
