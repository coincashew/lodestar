--- conflicted
+++ resolved
@@ -1,12 +1,5 @@
-<<<<<<< HEAD
+import {load, FAILSAFE_SCHEMA, Schema, Type} from "js-yaml";
 import {Json, ContainerType} from "@chainsafe/ssz";
-import {FAILSAFE_SCHEMA, Schema, Type} from "js-yaml";
-=======
-import {load, FAILSAFE_SCHEMA, Schema, Type} from "js-yaml";
-import {IBeaconParams} from "./interface";
-import {Json} from "@chainsafe/ssz";
-import {BeaconParams} from "./beaconParams";
->>>>>>> e9e3a302
 
 export function createParams<T>(input: Record<string, unknown>, type: ContainerType<T>): T {
   const params: Partial<T> = {};
