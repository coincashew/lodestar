/**
 * @module chain
 */

import assert from "assert";
import BN from "bn.js";
import {EventEmitter} from "events";
import {clone, hashTreeRoot, serialize, signingRoot} from "@chainsafe/ssz";
import {Attestation, BeaconBlock, BeaconState, Hash, Slot, uint16, uint64} from "@chainsafe/eth2.0-types";
import {IBeaconConfig} from "@chainsafe/eth2.0-config";

import {DEPOSIT_CONTRACT_TREE_DEPTH, GENESIS_SLOT} from "../constants";
import {IBeaconDb} from "../db";
import {IEth1Notifier} from "../eth1";
import {ILogger} from "../logger";
import {IBeaconMetrics} from "../metrics";

import {getEmptyBlock, initializeBeaconStateFromEth1, isValidGenesisState} from "./genesis/genesis";

import {processSlots, stateTransition} from "./stateTransition";
import {LMDGHOST, StatefulDagLMDGHOST} from "./forkChoice";
import {
  computeEpochOfSlot,
  getAttestationDataSlot,
  getAttestingIndices,
  isActiveValidator
} from "./stateTransition/util";
import {ChainEventEmitter, IBeaconChain} from "./interface";
import {ProgressiveMerkleTree} from "../util/merkleTree";
import {processSortedDeposits} from "../util/deposits";
import {IChainOptions} from "./options";
import {OpPool} from "../opPool";
import {Block} from "ethers/providers";
import fs from "fs";
import {sleep} from "../validator/services/attestation";
<<<<<<< HEAD
import {getCurrentSlot} from "./stateTransition/util/genesis";
=======
import {priorityQueue, queue} from "async";
>>>>>>> 874103c4

export interface IBeaconChainModules {
  config: IBeaconConfig;
  opPool: OpPool;
  db: IBeaconDb;
  eth1: IEth1Notifier;
  logger: ILogger;
  metrics: IBeaconMetrics;
}

export class BeaconChain extends (EventEmitter as { new(): ChainEventEmitter }) implements IBeaconChain {

  public chain: string;
  public _latestState: BeaconState = null;
  public forkChoice: LMDGHOST;
  public chainId: uint16;
  public networkId: uint64;

  private readonly config: IBeaconConfig;
  private db: IBeaconDb;
  private opPool: OpPool;
  private eth1: IEth1Notifier;
  private logger: ILogger;
  private metrics: IBeaconMetrics;
  private opts: IChainOptions;
  private attestationProcessingQueue;
  private blockProcessingQueue; //sort by slot number

  public constructor(opts: IChainOptions, {config, db, eth1, opPool, logger, metrics}: IBeaconChainModules) {
    super();
    this.opts = opts;
    this.chain = opts.name;
    this.config = config;
    this.db = db;
    this.eth1 = eth1;
    this.opPool = opPool;
    this.logger = logger;
    this.metrics = metrics;
    this.forkChoice = new StatefulDagLMDGHOST();
    this.chainId = 0; // TODO make this real
    this.networkId = new BN(0); // TODO make this real
    this.attestationProcessingQueue = queue(async (task: Function) => {
      await task();
    }, 1);
    this.blockProcessingQueue = priorityQueue(async (task: Function) => {
      await task();
    }, 1);
  }

  public async start(): Promise<void> {
    const state = this.latestState || await this.db.state.getLatest();
    // if state doesn't exist in the db, the chain maybe hasn't started
    if(!state) {
      // check every block if genesis
      this.logger.info("Chain not started, listening for genesis block");
      this.eth1.on('block', this.checkGenesis);
    }
    this.latestState = state;
    this.logger.info("Chain started, waiting blocks and attestations");
  }

  public async stop(): Promise<void> {
    this.eth1.removeListener('block', this.checkGenesis);
  }

  public get latestState(): BeaconState {
    return clone(this._latestState, this.config.types.BeaconState);
  }

  public set latestState(state: BeaconState) {
    this._latestState = state;
  }

  public async receiveAttestation(attestation: Attestation): Promise<void> {
    const attestationHash = hashTreeRoot(attestation, this.config.types.Attestation);
    this.logger.info(`Received attestation ${attestationHash.toString("hex")}`);
    const latestState = this.latestState;
    try {
      const attestationSlot: Slot = getAttestationDataSlot(this.config, latestState, attestation.data);
      if(attestationSlot + this.config.params.SLOTS_PER_EPOCH < latestState.slot) {
        this.logger.debug(`Attestation ${attestationHash.toString("hex")} is too old. Ignored.`);
        return;
      }
    } catch (e) {
      return;
    }
    this.attestationProcessingQueue.push(async () => {
      return this.processAttestation(latestState, attestation, attestationHash);
    });
  }

  private processAttestation = async (latestState: BeaconState, attestation: Attestation, attestationHash: Hash) => {
    const validators = getAttestingIndices(
      this.config, latestState, attestation.data, attestation.aggregationBits);
    const balances = validators.map((index) => latestState.balances[index]);
    for (let i = 0; i < validators.length; i++) {
      this.forkChoice.addAttestation(attestation.data.beaconBlockRoot, validators[i], balances[i]);
    }
    this.logger.info(`Attestation ${attestationHash.toString("hex")} passed to fork choice`);
    this.emit('processedAttestation', attestation);
  };

  public async receiveBlock(block: BeaconBlock): Promise<void> {
    const blockHash = signingRoot(block, this.config.types.BeaconBlock);
    this.logger.info(`Received block with hash 0x${blockHash.toString('hex')} at slot ${block.slot}. Current state slot ${this.latestState.slot}`);

    if(!await this.db.block.has(block.parentRoot)) {
      this.emit("unknownBlockRoot", block.parentRoot);
    }
    this.blockProcessingQueue.push(async () =>{
      return this.processBlock(block, blockHash)
    }, block.slot);
  }

  private processBlock = async (block: BeaconBlock, blockHash: Hash) => {
    if(block.slot <= this.latestState.slot) {
      this.logger.warn(`Block ${blockHash.toString("hex")} is in past. Probably fork choice/double propose/processed block. Ignored for now.`);
      return;
    }

    if(block.slot > this.latestState.slot) {
      //either block came too early or we are suppose to skip some slots
      const latestBlock = await this.db.block.getChainHead();
      if(!block.parentRoot.equals(signingRoot(latestBlock, this.config.types.BeaconBlock))){
        //block processed too early
        this.logger.warn(`Block ${blockHash.toString("hex")} tried to be processed too early. Requeue...`);
        //wait a bit to give new block a chance
        await sleep(500);

        this.blockProcessingQueue.push(async () =>{
          return this.processBlock(block, blockHash)
        }, block.slot);
        return;
      }
    }

    const isValidBlock = await this.isValidBlock(this.latestState, block);
    assert(isValidBlock);
    this.logger.info(`0x${blockHash.toString('hex')} is valid, running state transition...`);

    const pre = this.latestState;
    // process current slot
    const post = await this.runStateTransition(block, pre);

    this.logger.info(`Slot ${block.slot} Block 0x${blockHash.toString('hex')} passed state transition`);
    await this.opPool.processBlockOperations(block);
    block.body.attestations.forEach((attestation) => {
      this.receiveAttestation(attestation);
    });

    if (this.opts.dumpState) {
      this.dumpState(block, pre, post);
    }

    // forward processed block for additional processing
    this.emit('processedBlock', block);
  };

  public dumpState(block: BeaconBlock, pre: BeaconState, post: BeaconState): void {
    const baseDir = "./state-dumps/";
    const curDir = this.latestState.slot;
    const full = baseDir + curDir;
    if (!fs.existsSync(baseDir)) {
      fs.mkdirSync(baseDir);
    }

    fs.mkdirSync(baseDir + curDir);

    const sblock = serialize(block, this.config.types.BeaconBlock);
    const sPre = serialize(pre, this.config.types.BeaconState);
    const sPost = serialize(post, this.config.types.BeaconState);

    fs.writeFile(full + "/block.ssz", sblock, (e) => {
      if (e) throw e;
    });
    fs.writeFile(full + "/pre.ssz", sPre, (e) => {
      if (e) throw e;
    });
    fs.writeFile(full + "/post.ssz", sPost, (e) => {
      if (e) throw e;
    });
  };

  public async advanceState(slot?: Slot): Promise<void> {
    const targetSlot = slot || getCurrentSlot(this.config, this.latestState.genesisTime);

    const state = this.latestState;

    processSlots(this.config, state, targetSlot);

    this.latestState = state;
    await this.db.state.setUnderRoot(state);
    await this.db.chain.setLatestStateRoot(hashTreeRoot(state, this.config.types.BeaconState));
  }

  public async applyForkChoiceRule(): Promise<void> {
    const currentRoot = await this.db.chain.getChainHeadRoot();
    const headRoot = this.forkChoice.head();
    if (!currentRoot.equals(headRoot)) {
      const block = await this.db.block.get(headRoot);
      await this.db.setChainHeadRoots(headRoot, block.stateRoot);
      this.logger.info(`Fork choice changed head to 0x${headRoot.toString('hex')}`);
    }
  }

  public async initializeBeaconChain(genesisState: BeaconState, merkleTree: ProgressiveMerkleTree): Promise<void> {
    this.logger.info(`Initializing beacon chain with genesisTime ${genesisState.genesisTime}`);
    const genesisBlock = getEmptyBlock();
    const stateRoot = hashTreeRoot(genesisState, this.config.types.BeaconState);
    genesisBlock.stateRoot = stateRoot;
    const blockRoot = signingRoot(genesisBlock, this.config.types.BeaconBlock);
    this.latestState = genesisState;
    await Promise.all([
      this.db.state.set(stateRoot, genesisState),
      this.db.block.set(blockRoot, genesisBlock),
      this.db.setChainHeadRoots(blockRoot, stateRoot, genesisBlock, genesisState),
      this.db.chain.setJustifiedBlockRoot(blockRoot),
      this.db.chain.setFinalizedBlockRoot(blockRoot),
      this.db.chain.setLatestStateRoot(stateRoot),
      this.db.chain.setJustifiedStateRoot(stateRoot),
      this.db.chain.setFinalizedStateRoot(stateRoot),
      this.db.merkleTree.set(genesisState.eth1DepositIndex, merkleTree.toObject())
    ]);
    this.forkChoice.addBlock(genesisBlock.slot, blockRoot, Buffer.alloc(32));
    this.forkChoice.setJustified(blockRoot);
    this.forkChoice.setFinalized(blockRoot);
    this.logger.info(`Beacon chain initialized`);
  }

  public async isValidBlock(state: BeaconState, block: BeaconBlock): Promise<boolean> {
    // The parent block with root block.previous_block_root has been processed and accepted.
    // const hasParent = await this.db.block.has(block.parentRoot);
    // if (!hasParent) {
    //   return false;
    // }
    // An Ethereum 1.0 block pointed to by the state.
    // latest_eth1_data.block_hash has been processed and accepted.
    // TODO: implement

    // The node's Unix time is greater than or equal to state.
    const stateSlotTime = state.genesisTime + ((block.slot - GENESIS_SLOT) * this.config.params.SECONDS_PER_SLOT);
    return Math.floor(Date.now() / 1000) >= stateSlotTime;
  }

  private async runStateTransition(block: BeaconBlock, state: BeaconState): Promise<BeaconState> {
    const preSlot = state.slot;
    const preFinalizedEpoch = state.finalizedCheckpoint.epoch;
    const preJustifiedEpoch = state.currentJustifiedCheckpoint.epoch;
    // Run the state transition
    let newState: BeaconState;
    const blockRoot = signingRoot(block, this.config.types.BeaconBlock);
    try {
      newState = stateTransition(this.config, state, block, true);
    } catch (e) {
      // store block root in db and terminate
      await this.db.block.storeBadBlock(blockRoot);
      this.logger.warn(`Found bad block, block root: 0x${blockRoot.toString('hex')} ` + e.message);
      return;
    }
    this.latestState = newState;
    // On successful transition, update system state
    await Promise.all([
      this.db.block.set(blockRoot, block),
      this.db.state.set(block.stateRoot, newState),
    ]);
    await this.db.setChainHeadRoots(blockRoot, block.stateRoot);
    this.forkChoice.addBlock(block.slot, blockRoot, block.parentRoot);
    // await this.applyForkChoiceRule();
    await this.updateDepositMerkleTree(newState);
    // update metrics
    this.metrics.currentSlot.set(block.slot);

    // Post-epoch processing
    const currentEpoch = computeEpochOfSlot(this.config, newState.slot);
    if (computeEpochOfSlot(this.config, preSlot) < currentEpoch) {
      // Update FFG Checkpoints
      // Newly justified epoch
      if (preJustifiedEpoch < newState.currentJustifiedCheckpoint.epoch) {
        const justifiedBlockRoot = newState.currentJustifiedCheckpoint.root;
        const justifiedBlock = await this.db.block.get(justifiedBlockRoot);
        this.logger.important(`Epoch ${computeEpochOfSlot(this.config, justifiedBlock.slot)} is justified!`);
        await Promise.all([
          this.db.chain.setJustifiedStateRoot(justifiedBlock.stateRoot),
          this.db.chain.setJustifiedBlockRoot(justifiedBlockRoot),
        ]);
        this.forkChoice.setJustified(justifiedBlockRoot);
        this.emit("justifiedCheckpoint", newState.currentJustifiedCheckpoint);
      }
      // Newly finalized epoch
      if (preFinalizedEpoch < newState.finalizedCheckpoint.epoch) {
        const finalizedBlockRoot = newState.finalizedCheckpoint.root;
        const finalizedBlock = await this.db.block.get(finalizedBlockRoot);
        this.logger.important(`Epoch ${computeEpochOfSlot(this.config, finalizedBlock.slot)} is finalized!`);
        await Promise.all([
          this.db.chain.setFinalizedStateRoot(finalizedBlock.stateRoot),
          this.db.chain.setFinalizedBlockRoot(finalizedBlockRoot),
        ]);
        this.forkChoice.setFinalized(finalizedBlockRoot);
        this.emit("finalizedCheckpoint", newState.finalizedCheckpoint);
      }
      this.metrics.previousJustifiedEpoch.set(newState.previousJustifiedCheckpoint.epoch);
      this.metrics.currentJustifiedEpoch.set(newState.currentJustifiedCheckpoint.epoch);
      this.metrics.currentFinalizedEpoch.set(newState.finalizedCheckpoint.epoch);
      this.metrics.currentEpochLiveValidators.set(newState.validators.filter((v) => isActiveValidator(v, currentEpoch)).length);
    }
    return newState;
  }

  private async updateDepositMerkleTree(newState: BeaconState): Promise<void> {
    let [deposits, merkleTree] = await Promise.all([
      this.db.deposit.getAll(),
      this.db.merkleTree.getProgressiveMerkleTree(
        newState.eth1DepositIndex
      )
    ]);
    processSortedDeposits(
      this.config,
      deposits,
      newState.eth1DepositIndex,
      newState.eth1Data.depositCount,
      (deposit, index) => {
        merkleTree.add(
          index + newState.eth1DepositIndex,
          hashTreeRoot(deposit.data, this.config.types.DepositData)
        );
        return deposit;
      }
    );
    //TODO: remove deposits with index <= newState.depositIndex
    await this.db.merkleTree.set(newState.eth1DepositIndex, merkleTree.toObject());
  }

  private checkGenesis = async (eth1Block: Block): Promise<void> => {
    this.logger.info(`Checking if block ${eth1Block.hash} will form valid genesis state`);
    const deposits = await this.opPool.deposits.getAll();
    const merkleTree = ProgressiveMerkleTree.empty(DEPOSIT_CONTRACT_TREE_DEPTH);
    const depositsWithProof = deposits
      .map((deposit, index) => {
        merkleTree.add(index, hashTreeRoot(deposit.data, this.config.types.DepositData));
        return deposit;
      })
      .map((deposit, index) => {
        deposit.proof = merkleTree.getProof(index);
        return deposit;
      });
    const genesisState = initializeBeaconStateFromEth1 (
      this.config,
      Buffer.from(eth1Block.hash.replace("0x", ""), "hex"),
      eth1Block.timestamp,
      depositsWithProof
    );
    if(!isValidGenesisState(this.config, genesisState)) {
      this.logger.info(`Eth1 block ${eth1Block.hash} is NOT forming valid genesis state`);
      return;
    }
    this.logger.info(`Initializing beacon chain with eth1 block ${eth1Block.hash}`);
    await this.initializeBeaconChain(genesisState, merkleTree);
  };

  public isInitialized(): boolean {
    return !!this.latestState;
  }
}<|MERGE_RESOLUTION|>--- conflicted
+++ resolved
@@ -33,11 +33,8 @@
 import {Block} from "ethers/providers";
 import fs from "fs";
 import {sleep} from "../validator/services/attestation";
-<<<<<<< HEAD
 import {getCurrentSlot} from "./stateTransition/util/genesis";
-=======
 import {priorityQueue, queue} from "async";
->>>>>>> 874103c4
 
 export interface IBeaconChainModules {
   config: IBeaconConfig;
