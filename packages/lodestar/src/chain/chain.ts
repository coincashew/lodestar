/**
 * @module chain
 */

import assert from "assert";
import BN from "bn.js";
import {EventEmitter} from "events";
import {hashTreeRoot} from "@chainsafe/ssz";
<<<<<<< HEAD
import {Attestation, BeaconBlock, BeaconState, number64, uint16, uint64} from "../types";
=======
import {Attestation, BeaconBlock, BeaconState, uint16, uint64} from "../types";
>>>>>>> ef5b75e7
import {DEPOSIT_CONTRACT_TREE_DEPTH, GENESIS_SLOT} from "../constants";
import {IBeaconDb} from "../db";
import {IEth1Notifier} from "../eth1";
import {ILogger, WinstonLogger} from "../logger";
import {IBeaconConfig} from "../config";

import {getEmptyBlock, initializeBeaconStateFromEth1, isValidGenesisState} from "./genesis/genesis";

import {stateTransition} from "./stateTransition";
import {LMDGHOST, StatefulDagLMDGHOST} from "./forkChoice";
import {computeEpochOfSlot, getAttestingIndices} from "./stateTransition/util";
import {IBeaconChain} from "./interface";
import {ProgressiveMerkleTree} from "../util/merkleTree";
import {processSortedDeposits} from "../util/deposits";
import {Module} from "../logger/abstract";
import defaultChainOption, {IChainOptions} from "./options";
import deepmerge from "deepmerge";
import {OpPool} from "../opPool";
import {Block} from "ethers/providers";

export interface IBeaconChainModules {
  config: IBeaconConfig;
  opPool: OpPool;
  db: IBeaconDb;
  eth1: IEth1Notifier;
  logger?: ILogger;
}

export class BeaconChain extends EventEmitter implements IBeaconChain {

  public chain: string;
  public latestState: BeaconState = null;
  public forkChoice: LMDGHOST;
  public chainId: uint16;
  public networkId: uint64;

  private readonly config: IBeaconConfig;
  private db: IBeaconDb;
  private opPool: OpPool;
  private eth1: IEth1Notifier;
  private logger: ILogger;
  private opts: IChainOptions;
  
  public constructor(opts: Partial<IChainOptions>, {config, db, eth1, opPool, logger}: IBeaconChainModules) {
    super();
    this.opts = deepmerge(defaultChainOption, opts);
    this.chain = opts.name;
    this.config = config;
    this.db = db;
    this.eth1 = eth1;
    this.opPool = opPool;
    this.logger = logger || new WinstonLogger(this.opts.loggingLevel, Module.CHAIN);
    this.forkChoice = new StatefulDagLMDGHOST();
    this.chainId = 0; // TODO make this real
    this.networkId = new BN(0); // TODO make this real

  }

  public async start(): Promise<void> {
    const state = await this.db.state.getLatest();
    // if state doesn't exist in the db, the chain maybe hasn't started
    if(!state) {
      // check every block if genesis
      this.eth1.on('block', this.checkGenesis.bind(this));
    }
    this.latestState = state;
  }

  public async stop(): Promise<void> {
    this.eth1.removeListener('block', this.checkGenesis.bind(this));
  }


  public async receiveAttestation(attestation: Attestation): Promise<void> {
    const validators = getAttestingIndices(
      this.config, this.latestState, attestation.data, attestation.aggregationBits);
    const balances = validators.map((index) => this.latestState.balances[index]);
    for (let i = 0; i < validators.length; i++) {
      this.forkChoice.addAttestation(attestation.data.beaconBlockRoot, validators[i], balances[i]);
    }
    this.emit('processedAttestation', attestation);
  }

  public async receiveBlock(block: BeaconBlock): Promise<void> {
    const isValidBlock = await this.isValidBlock(this.latestState, block);
    assert(isValidBlock);

    // process current slot
    await this.runStateTransition(block, this.latestState);
    await this.opPool.processBlockOperations(block);

    // forward processed block for additional processing
    this.emit('processedBlock', block);
  }

  public async applyForkChoiceRule(): Promise<void> {
    const currentRoot = await this.db.chain.getChainHeadRoot();
    const headRoot = this.forkChoice.head();
    if (!currentRoot.equals(headRoot)) {
      const block = await this.db.block.get(headRoot);
      await this.db.setChainHeadRoots(currentRoot, block.stateRoot, block);
    }
  }

  public async initializeBeaconChain(genesisState: BeaconState, merkleTree: ProgressiveMerkleTree): Promise<void> {
    const genesisBlock = getEmptyBlock();
    const stateRoot = hashTreeRoot(genesisState, this.config.types.BeaconState);
    genesisBlock.stateRoot = stateRoot;
    const blockRoot = hashTreeRoot(genesisBlock, this.config.types.BeaconBlock);
    this.latestState = genesisState;
    await Promise.all([
      this.db.state.set(stateRoot, genesisState),
      this.db.block.set(blockRoot, genesisBlock),
      this.db.setChainHeadRoots(blockRoot, stateRoot, genesisBlock, genesisState),
      this.db.chain.setJustifiedBlockRoot(blockRoot),
      this.db.chain.setFinalizedBlockRoot(blockRoot),
      this.db.chain.setLatestStateRoot(stateRoot),
      this.db.chain.setJustifiedStateRoot(stateRoot),
      this.db.chain.setFinalizedStateRoot(stateRoot),
      this.db.merkleTree.set(genesisState.eth1DepositIndex, merkleTree.toObject())
    ]);
    this.forkChoice.addBlock(genesisBlock.slot, blockRoot, Buffer.alloc(32));
    this.forkChoice.setJustified(blockRoot);
    this.forkChoice.setFinalized(blockRoot);
  }

  public async isValidBlock(state: BeaconState, block: BeaconBlock): Promise<boolean> {
    // The parent block with root block.previous_block_root has been processed and accepted.
    const hasParent = await this.db.block.has(block.parentRoot);
    if (!hasParent) {
      return false;
    }
    // An Ethereum 1.0 block pointed to by the state.
    // latest_eth1_data.block_hash has been processed and accepted.
    // TODO: implement

    // The node's Unix time is greater than or equal to state.
    const stateSlotTime = state.genesisTime + ((block.slot - GENESIS_SLOT) * this.config.params.SECONDS_PER_SLOT);
    return Math.floor(Date.now() / 1000) >= stateSlotTime;
  }

  private async runStateTransition(block: BeaconBlock, state: BeaconState): Promise<BeaconState> {
    const preSlot = state.slot;
    const preFinalizedEpoch = state.finalizedCheckpoint.epoch;
    const preJustifiedEpoch = state.currentJustifiedCheckpoint.epoch;
    // Run the state transition
    let newState: BeaconState;
    const blockRoot = hashTreeRoot(block, this.config.types.BeaconBlock);
    try {
      newState = stateTransition(this.config, state, block, true);
    } catch (e) {
      // store block root in db and terminate
      await this.db.block.storeBadBlock(blockRoot);
      this.logger.warn(`Found bad block, block root: ${blockRoot} ` + e.message + '\n');
      return;
    }

    // On successful transition, update system state
    await Promise.all([
      this.db.block.set(blockRoot, block),
      this.db.state.set(block.stateRoot, newState),
    ]);
    this.forkChoice.addBlock(block.slot, blockRoot, block.parentRoot);
    this.updateDepositMerkleTree(newState);

    // Post-epoch processing
    if (computeEpochOfSlot(this.config, preSlot) < computeEpochOfSlot(this.config, newState.slot)) {
      // Update FFG Checkpoints
      // Newly justified epoch
      if (preJustifiedEpoch < newState.currentJustifiedCheckpoint.epoch) {
        const justifiedBlock = await this.db.block.get(newState.currentJustifiedCheckpoint.root);
        await Promise.all([
          this.db.chain.setJustifiedStateRoot(justifiedBlock.stateRoot),
          this.db.chain.setJustifiedBlockRoot(blockRoot),
        ]);
        this.forkChoice.setJustified(blockRoot);
      }
      // Newly finalized epoch
      if (preFinalizedEpoch < newState.finalizedCheckpoint.epoch) {
        const finalizedBlock = await this.db.block.get(newState.finalizedCheckpoint.root);
        await Promise.all([
          this.db.chain.setFinalizedStateRoot(finalizedBlock.stateRoot),
          this.db.chain.setFinalizedBlockRoot(blockRoot),
        ]);
        this.forkChoice.setFinalized(blockRoot);
      }
    }
    return newState;
  }

  private async updateDepositMerkleTree(newState: BeaconState): Promise<void> {
    let [deposits, merkleTree] = await Promise.all([
      this.db.deposit.getAll(),
      this.db.merkleTree.getProgressiveMerkleTree(
        newState.eth1DepositIndex - newState.eth1Data.depositCount
      )
    ]);
    processSortedDeposits(
      this.config,
      deposits,
      newState.eth1DepositIndex,
      newState.eth1Data.depositCount,
      (deposit, index) => {
        merkleTree.add(
          index + newState.eth1DepositIndex,
          hashTreeRoot(deposit.data, this.config.types.DepositData)
        );
        return deposit;
      }
    );
    //TODO: remove deposits with index <= newState.depositIndex
    await this.db.merkleTree.set(newState.eth1DepositIndex, merkleTree.toObject());
  }

  private async checkGenesis(eth1Block: Block): Promise<void> {
    this.logger.info(`Checking if block ${eth1Block.hash} will form valid genesis state`);
    const deposits = await this.opPool.deposits.getAll();
    const merkleTree = ProgressiveMerkleTree.empty(DEPOSIT_CONTRACT_TREE_DEPTH);
    const depositsWithProof = deposits
      .map((deposit, index) => {
        merkleTree.add(index, hashTreeRoot(deposit.data, this.config.types.DepositData));
        return deposit;
      })
      .map((deposit, index) => {
        deposit.proof = merkleTree.getProof(index);
        return deposit;
      });
    const genesisState = initializeBeaconStateFromEth1 (
      this.config,
      Buffer.from(eth1Block.hash.replace("0x", ""), "hex"),
      eth1Block.timestamp,
      depositsWithProof
    );
    if(!isValidGenesisState(this.config, genesisState)) {
      this.logger.info(`Eth1 block ${eth1Block.hash} is NOT forming valid genesis state`);
      return;
    }
    this.logger.info(`Initializing beacon chain with eth1 block ${eth1Block.hash}`);
    await this.initializeBeaconChain(genesisState, merkleTree);
  }

  public isInitialized(): boolean {
    return !!this.latestState;
  }
}<|MERGE_RESOLUTION|>--- conflicted
+++ resolved
@@ -6,11 +6,7 @@
 import BN from "bn.js";
 import {EventEmitter} from "events";
 import {hashTreeRoot} from "@chainsafe/ssz";
-<<<<<<< HEAD
-import {Attestation, BeaconBlock, BeaconState, number64, uint16, uint64} from "../types";
-=======
 import {Attestation, BeaconBlock, BeaconState, uint16, uint64} from "../types";
->>>>>>> ef5b75e7
 import {DEPOSIT_CONTRACT_TREE_DEPTH, GENESIS_SLOT} from "../constants";
 import {IBeaconDb} from "../db";
 import {IEth1Notifier} from "../eth1";
