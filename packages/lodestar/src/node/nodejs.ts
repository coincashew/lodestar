/**
 * @module node
 */

import deepmerge from "deepmerge";
import {IBeaconConfig} from "@chainsafe/eth2.0-config";

import {BeaconDb, LevelDbController} from "../db";
import defaultConf, {IBeaconNodeOptions} from "./options";
import {EthersEth1Notifier, IEth1Notifier} from "../eth1";
import {INetwork, Libp2pNetwork, NodejsNode} from "../network";
<<<<<<< HEAD
import defaultConf, {IBeaconNodeOptions} from "./options";
=======
>>>>>>> be4b3c1e
import {isPlainObject} from "../util/objects";
import {Sync} from "../sync";
import {BeaconChain, IBeaconChain} from "../chain";
import {OpPool} from "../opPool";
import {createPeerId, initializePeerInfo} from "../network/libp2p/util";
import {ILogger} from "../logger";
import {ReputationStore} from "../sync/reputation";
import {JSONRPC, WSServer} from "../rpc";
import {SyncRpc} from "../network/libp2p/syncRpc";
import {BeaconMetrics, HttpMetricsServer} from "../metrics";

export interface Service {
  start(): Promise<void>;

  stop(): Promise<void>;
}

interface BeaconNodeModules {
  config: IBeaconConfig;
  logger: ILogger;
}

// TODO move into src/node/beacon
/**
 * Beacon Node configured for desktop (non-browser) use
 */
export class BeaconNode {
  public conf: IBeaconNodeOptions;
  public config: IBeaconConfig;
  public db: BeaconDb;
  public metrics: BeaconMetrics;
  public metricsServer: HttpMetricsServer;
  public eth1: IEth1Notifier;
  public network: INetwork;
  public chain: IBeaconChain;
  public opPool: OpPool;
  public rpc: Service;
  public sync: Sync;
  public reps: ReputationStore;
  private logger: ILogger;

  public constructor(opts: Partial<IBeaconNodeOptions>, {config, logger}: BeaconNodeModules) {
    this.conf = deepmerge(
      defaultConf,
      opts,
      {
        //clone doesn't work very vell on classes like ethers.Provider
        isMergeableObject: isPlainObject
      }
    );
    this.config = config;
<<<<<<< HEAD
    this.logger = logger.child(this.conf.logger.node);
=======
    this.logger = logger;
    this.metrics = new BeaconMetrics(this.conf.metrics);
    this.metricsServer = new HttpMetricsServer(this.conf.metrics, {metrics: this.metrics});
>>>>>>> be4b3c1e
    this.reps = new ReputationStore();
    this.db = new BeaconDb({
      config,
      controller: new LevelDbController(this.conf.db, {
        logger: logger.child(this.conf.logger.db),
      }),
    });
    // TODO initialize outside node
    // initialize for network type
    const libp2p = createPeerId()
      .then((peerId) => initializePeerInfo(peerId, this.conf.network.multiaddrs))
      .then((peerInfo) => new NodejsNode({peerInfo}));
<<<<<<< HEAD
    const rpc = new SyncRpc(this.conf.sync, {
      config,
      db: this.db,
      chain: this.chain,
      network: this.network,
      reps: this.reps,
      logger: logger.child(this.conf.logger.network),
    });
    this.network = new Libp2pNetwork(this.conf.network, {
      config,
      libp2p: libp2p,
      logger: logger.child(this.conf.logger.network),
=======

    this.network = new Libp2pNetwork(this.conf.network, {
      config,
      libp2p: libp2p,
      logger: this.logger,
      metrics: this.metrics,
>>>>>>> be4b3c1e
    });
    this.eth1 = new EthersEth1Notifier(this.conf.eth1, {
      config,
      logger: logger.child(this.conf.logger.eth1),
    });
    this.opPool = new OpPool(this.conf.opPool, {
      eth1: this.eth1,
      db: this.db
    });
    this.chain = new BeaconChain(this.conf.chain, {
      config,
      db: this.db,
      eth1: this.eth1,
      opPool: this.opPool,
<<<<<<< HEAD
      logger: logger.child(this.conf.logger.chain),
    });
=======
      logger: this.logger,
      metrics: this.metrics,
    });

    const syncRpc = new SyncRpc(opts, {
      config, db: this.db, chain: this.chain, network: this.network, reps: this.reps, logger
    });
>>>>>>> be4b3c1e
    this.sync = new Sync(this.conf.sync, {
      config,
      db: this.db,
      eth1: this.eth1,
      chain: this.chain,
      opPool: this.opPool,
      network: this.network,
      reps: this.reps,
<<<<<<< HEAD
      rpc,
      logger: logger.child(this.conf.logger.sync),
=======
      rpc: syncRpc,
      logger: this.logger,
>>>>>>> be4b3c1e
    });
    //TODO: needs to be moved to Rpc class and initialized from opts
    this.rpc = new JSONRPC(this.conf.api, {
      transports: [new WSServer(this.conf.api.transports[0])],
      apis: this.conf.api.apis.map((Api) => {
        return new Api({}, {config, chain: this.chain, db: this.db, eth1: this.eth1});
      })
    });

  }

  public async start(): Promise<void> {
    this.logger.info('Starting eth2 beacon node - LODESTAR!');
    await this.metrics.start();
    await this.metricsServer.start();
    await this.db.start();
    await this.network.start();
    await this.eth1.start();
    await this.chain.start();
    await this.opPool.start();
    await this.sync.start();
    await this.rpc.start();
  }

  public async stop(): Promise<void> {
    await this.rpc.stop();
    await this.sync.stop();
    await this.opPool.stop();

    await this.chain.stop();
    await this.eth1.stop();
    await this.network.stop();
    await this.db.stop();
    await this.metricsServer.stop();
    await this.metrics.stop();
  }
}

export default BeaconNode;<|MERGE_RESOLUTION|>--- conflicted
+++ resolved
@@ -9,10 +9,6 @@
 import defaultConf, {IBeaconNodeOptions} from "./options";
 import {EthersEth1Notifier, IEth1Notifier} from "../eth1";
 import {INetwork, Libp2pNetwork, NodejsNode} from "../network";
-<<<<<<< HEAD
-import defaultConf, {IBeaconNodeOptions} from "./options";
-=======
->>>>>>> be4b3c1e
 import {isPlainObject} from "../util/objects";
 import {Sync} from "../sync";
 import {BeaconChain, IBeaconChain} from "../chain";
@@ -64,13 +60,9 @@
       }
     );
     this.config = config;
-<<<<<<< HEAD
     this.logger = logger.child(this.conf.logger.node);
-=======
-    this.logger = logger;
     this.metrics = new BeaconMetrics(this.conf.metrics);
     this.metricsServer = new HttpMetricsServer(this.conf.metrics, {metrics: this.metrics});
->>>>>>> be4b3c1e
     this.reps = new ReputationStore();
     this.db = new BeaconDb({
       config,
@@ -83,27 +75,12 @@
     const libp2p = createPeerId()
       .then((peerId) => initializePeerInfo(peerId, this.conf.network.multiaddrs))
       .then((peerInfo) => new NodejsNode({peerInfo}));
-<<<<<<< HEAD
-    const rpc = new SyncRpc(this.conf.sync, {
-      config,
-      db: this.db,
-      chain: this.chain,
-      network: this.network,
-      reps: this.reps,
-      logger: logger.child(this.conf.logger.network),
-    });
+
     this.network = new Libp2pNetwork(this.conf.network, {
       config,
       libp2p: libp2p,
       logger: logger.child(this.conf.logger.network),
-=======
-
-    this.network = new Libp2pNetwork(this.conf.network, {
-      config,
-      libp2p: libp2p,
-      logger: this.logger,
       metrics: this.metrics,
->>>>>>> be4b3c1e
     });
     this.eth1 = new EthersEth1Notifier(this.conf.eth1, {
       config,
@@ -118,18 +95,18 @@
       db: this.db,
       eth1: this.eth1,
       opPool: this.opPool,
-<<<<<<< HEAD
       logger: logger.child(this.conf.logger.chain),
-    });
-=======
-      logger: this.logger,
       metrics: this.metrics,
     });
 
-    const syncRpc = new SyncRpc(opts, {
-      config, db: this.db, chain: this.chain, network: this.network, reps: this.reps, logger
+    const rpc = new SyncRpc(this.conf.sync, {
+      config,
+      db: this.db,
+      chain: this.chain,
+      network: this.network,
+      reps: this.reps,
+      logger: logger.child(this.conf.logger.network),
     });
->>>>>>> be4b3c1e
     this.sync = new Sync(this.conf.sync, {
       config,
       db: this.db,
@@ -138,13 +115,8 @@
       opPool: this.opPool,
       network: this.network,
       reps: this.reps,
-<<<<<<< HEAD
       rpc,
       logger: logger.child(this.conf.logger.sync),
-=======
-      rpc: syncRpc,
-      logger: this.logger,
->>>>>>> be4b3c1e
     });
     //TODO: needs to be moved to Rpc class and initialized from opts
     this.rpc = new JSONRPC(this.conf.api, {
