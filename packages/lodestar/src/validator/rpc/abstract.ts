--- conflicted
+++ resolved
@@ -1,19 +1,10 @@
-<<<<<<< HEAD
-import {INewEpochCallback, INewSlotCallback, IRpcClient} from "./interface";
-import {Slot} from "@chainsafe/eth2.0-types";
-import {intDiv} from "../../util/math";
-import {computeEpochOfSlot} from "../../chain/stateTransition/util";
-=======
 import {NewEpochCallback, NewSlotCallback, RpcClient} from "./interface";
 import {Slot, Epoch} from "@chainsafe/eth2.0-types";
 import {IValidatorApi} from "../../api/rpc/api/validator";
 import {intDiv} from "../../util/math";
 import {computeEpochOfSlot} from "../../chain/stateTransition/util";
 import {IBeaconApi} from "../../api/rpc/api/beacon";
->>>>>>> d992405a
 import {IBeaconConfig} from "@chainsafe/eth2.0-config";
-import {IBeaconApi} from "../../rpc/api/beacon";
-import {IValidatorApi} from "../../rpc/api/validator";
 
 
 export abstract class AbstractRpcClient implements IRpcClient {
@@ -22,11 +13,8 @@
   protected config: IBeaconConfig;
   private currentSlot: Slot = 0;
 
-<<<<<<< HEAD
+  private currentEpoch: Epoch;
   private currentEpoch: Slot = 0;
-=======
-  private currentEpoch: Epoch;
->>>>>>> d992405a
 
   private newSlotCallbacks: INewSlotCallback[] = [];
   private newEpochCallbacks: INewEpochCallback[] = [];
