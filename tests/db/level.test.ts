<<<<<<< HEAD
import {assert} from "chai";
import BN from "bn.js";
=======
import { assert } from "chai";
>>>>>>> 24d005af
import leveldown from "leveldown";
import promisify from "promisify-es6";
import {hashTreeRoot, serialize,} from "@chainsafe/ssz";

import {BeaconBlock, BeaconState,} from "../../src/types";

import {LevelDB} from "../../src/db";

import {generateState} from "../utils/state";
import {generateEmptyBlock} from "../utils/block";
import {generateEmptyAttestation} from "../utils/attestation";
import {generateEmptyVoluntaryExit} from "../utils/voluntaryExits";
import level from "level";

describe("LevelDB", () => {
  const dbLocation = "./.__testdb";
  const testDb = level(
    dbLocation, {
      keyEncoding: 'binary',
      valueEncoding: 'binary',
    });
  const db = new LevelDB({db: testDb});
  before(async () => {
    await db.start();
  });
  after(async () => {
    await db.stop();
    await promisify(leveldown.destroy)(dbLocation, function () {
    })
  });
  it("should correctly get and set the state", async () => {
    const testState = generateState();
    await db.setState(testState);
    const actualState = await db.getState();
    assert.deepEqual(serialize(actualState, BeaconState), serialize(testState, BeaconState));
  });
  it("should correctly get and set the finalized state", async () => {
    const testState = generateState();
    await db.setFinalizedState(testState);
    const actualState = await db.getFinalizedState();
    assert.deepEqual(serialize(actualState, BeaconState), serialize(testState, BeaconState));
  });
  it("should correctly get and set a block", async () => {
    const testBlock = generateEmptyBlock();
    const testBlockRoot = hashTreeRoot(testBlock, BeaconBlock);
    await db.setBlock(testBlock);
    const actualBlock = await db.getBlock(testBlockRoot);
    assert.deepEqual(serialize(actualBlock, BeaconBlock), serialize(testBlock, BeaconBlock));
  });
  it("should correctly set the chain head", async () => {
    const testState = generateState();
    const testBlock = generateEmptyBlock();
    const slot = 5;
    testBlock.slot = slot;
    const testBlockRoot = hashTreeRoot(testBlock, BeaconBlock);
    await db.setBlock(testBlock);
    await db.setChainHead(testState, testBlock);
    const actualBlock = await db.getBlockBySlot(slot);
    assert.deepEqual(serialize(actualBlock, BeaconBlock), serialize(testBlock, BeaconBlock));
  });
  it("should correctly set, get, delete attestations", async () => {
    const testAttestations = Array.from({length: 64}, (_, i) => {
      const a = generateEmptyAttestation();
      a.aggregationBitfield = Buffer.from(i.toString());
      return a;
    });
    for (const a of testAttestations) {
      await db.setAttestation(a);
    }
    const actualAttestations = await db.getAttestations();
    assert.equal(actualAttestations.length, testAttestations.length);
    await db.deleteAttestations(testAttestations);
    const noAttestations = await db.getAttestations();
    assert.equal(noAttestations.length, 0);
  });

  it("should correctly set, get, delete voluntary exits", async () => {
<<<<<<< HEAD
    const testVoluntaryExits = Array.from({length: 10}, (_, i) => {
      const a = generateEmptyVoluntaryExit();
      a.epoch = new BN(i);
      return a;
    });
    for (const a of testVoluntaryExits) {
      await db.setVoluntaryExit(a);
    }
    const actualVoluntaryExits = await db.getVoluntaryExits();
    assert.equal(actualVoluntaryExits.length, testVoluntaryExits.length);
    await db.deleteVoluntaryExits(actualVoluntaryExits);
    const noVoluntaryExits = await db.getVoluntaryExits();
    assert.equal(noVoluntaryExits.length, 0);
=======
      const testVoluntaryExits = Array.from({length: 10}, (_, i) => {
          const a = generateEmptyVoluntaryExit();
          a.epoch = i;
          return a;
      });
      for (const a of testVoluntaryExits) {
          await db.setVoluntaryExit(a);
      }
      const actualVoluntaryExits = await db.getVoluntaryExits();
      assert.equal(actualVoluntaryExits.length, testVoluntaryExits.length);
      await db.deleteVoluntaryExits(actualVoluntaryExits);
      const noVoluntaryExits = await db.getVoluntaryExits();
      assert.equal(noVoluntaryExits.length, 0);
>>>>>>> 24d005af
  })
});<|MERGE_RESOLUTION|>--- conflicted
+++ resolved
@@ -1,9 +1,4 @@
-<<<<<<< HEAD
-import {assert} from "chai";
-import BN from "bn.js";
-=======
 import { assert } from "chai";
->>>>>>> 24d005af
 import leveldown from "leveldown";
 import promisify from "promisify-es6";
 import {hashTreeRoot, serialize,} from "@chainsafe/ssz";
@@ -81,21 +76,6 @@
   });
 
   it("should correctly set, get, delete voluntary exits", async () => {
-<<<<<<< HEAD
-    const testVoluntaryExits = Array.from({length: 10}, (_, i) => {
-      const a = generateEmptyVoluntaryExit();
-      a.epoch = new BN(i);
-      return a;
-    });
-    for (const a of testVoluntaryExits) {
-      await db.setVoluntaryExit(a);
-    }
-    const actualVoluntaryExits = await db.getVoluntaryExits();
-    assert.equal(actualVoluntaryExits.length, testVoluntaryExits.length);
-    await db.deleteVoluntaryExits(actualVoluntaryExits);
-    const noVoluntaryExits = await db.getVoluntaryExits();
-    assert.equal(noVoluntaryExits.length, 0);
-=======
       const testVoluntaryExits = Array.from({length: 10}, (_, i) => {
           const a = generateEmptyVoluntaryExit();
           a.epoch = i;
@@ -109,6 +89,5 @@
       await db.deleteVoluntaryExits(actualVoluntaryExits);
       const noVoluntaryExits = await db.getVoluntaryExits();
       assert.equal(noVoluntaryExits.length, 0);
->>>>>>> 24d005af
   })
 });