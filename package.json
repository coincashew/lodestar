{
  "name": "@chainsafe/lodestar",
  "version": "0.1.0",
  "description": "A Typescript implementation of the beacon chain and validator client",
  "author": "ChainSafe Systems",
  "license": "GPL-3.0",
  "bugs": {
    "url": "https://github.com/ChainSafe/lodestar/issues"
  },
  "homepage": "https://github.com/ChainSafe/lodestar#readme",
  "main": "lib/index.js",
  "files": [
    "lib"
  ],
  "scripts": {
    "build": "babel src -x .ts -d lib --source-maps",
    "build:docs": "typedoc --exclude src/index.ts --out docs src",
    "check-types": "tsc --noEmit",
    "lint": "eslint --ext .ts src/",
    "lint-fix": "eslint --ext .ts src/ --fix",
    "pretest": "yarn run check-types",
    "test:unit": "nyc -r lcov -e .ts mocha -r ts-node/register 'test/unit/**/*.test.ts' && nyc report",
    "test:e2e": "mocha -r ./.babel-register 'test/e2e/**/*.test.ts'",
    "test": "yarn test:unit && yarn test:e2e",
    "coverage": "codecov"
  },
  "repository": {
    "type": "git",
    "url": "git+https://github.com:ChainSafe/lodestar.git"
  },
  "keywords": [
    "Ethereum",
    "beacon",
    "future",
    "p2p",
    "blockchain"
  ],
  "dependencies": {
    "@chainsafe/bls-js": "^0.1.1",
<<<<<<< HEAD
    "@chainsafe/ssz": "0.2.0",
=======
    "@chainsafe/ssz": "^0.3.0",
>>>>>>> 54bde223
    "@iarna/toml": "^2.2.3",
    "@nodeutils/defaults-deep": "^1.1.0",
    "@polkadot/util-crypto": "^0.33.27",
    "@types/bn.js": "^4.11.4",
    "@types/levelup": "^3.1.0",
    "assert": "^1.4.1",
    "await-to-js": "^2.1.1",
    "bignumber.js": "^7.2.1",
    "blakejs": "^1.1.0",
    "bn.js": "^4.11.8",
    "buffer-xor": "^2.0.2",
    "commander": "^2.19.0",
    "deepmerge": "^3.2.0",
    "ethers": "^4.0.27",
    "ganache-core": "^2.5.3",
    "level": "^4.0.0",
    "libp2p": "^0.24.4",
    "libp2p-bootstrap": "^0.9.7",
    "libp2p-floodsub": "^0.15.8",
    "libp2p-kad-dht": "^0.14.12",
    "libp2p-mplex": "^0.8.5",
    "libp2p-tcp": "^0.13.0",
    "libp2p-webrtc-star": "^0.15.8",
    "noice-json-rpc": "^1.2.0",
    "peer-book": "^0.9.1",
    "peer-id": "^0.12.2",
    "peer-info": "^0.15.1",
    "pouchdb-adapter-memory": "^7.0.0",
    "pouchdb-core": "^7.0.0",
    "promisify-es6": "^1.0.3",
    "winston": "^3.2.1",
    "ws": "^6.2.1"
  },
  "bin": {
    "lodestar": "./bin/lodestar",
    "lodestar-validator": "./bin/lodestar-validator"
  },
  "devDependencies": {
    "@babel/cli": "^7.2.3",
    "@babel/core": "^7.3.3",
    "@babel/plugin-proposal-class-properties": "^7.3.3",
    "@babel/plugin-proposal-object-rest-spread": "^7.3.2",
    "@babel/plugin-transform-runtime": "^7.3.4",
    "@babel/preset-env": "^7.3.1",
    "@babel/preset-typescript": "^7.3.3",
    "@babel/register": "^7.0.0",
    "@polkadot/ts": "^0.1.56",
    "@types/chai": "^4.1.7",
    "@types/chai-as-promised": "^7.1.0",
    "@types/mocha": "^5.2.5",
    "@types/node": "^10.12.17",
    "@types/sinon": "^7.0.11",
    "@types/ws": "^6.0.1",
    "@typescript-eslint/eslint-plugin": "^1.3.0",
    "@typescript-eslint/parser": "^1.3.0",
    "chai": "^4.2.0",
    "chai-as-promised": "^7.1.1",
    "codecov": "^3.1.0",
    "eslint": "^5.14.1",
    "mocha": "^5.2.0",
    "nyc": "^13.3.0",
    "sinon": "^7.2.7",
    "supertest": "^4.0.2",
    "ts-node": "^7.0.1",
    "typedoc": "^0.14.2",
    "typedoc-plugin-external-module-name": "^2.1.0",
    "typedoc-plugin-internal-external": "^2.0.2",
    "typedoc-plugin-markdown": "^1.2.0",
    "typescript": "^3.2.1"
  }
}<|MERGE_RESOLUTION|>--- conflicted
+++ resolved
@@ -37,11 +37,7 @@
   ],
   "dependencies": {
     "@chainsafe/bls-js": "^0.1.1",
-<<<<<<< HEAD
-    "@chainsafe/ssz": "0.2.0",
-=======
     "@chainsafe/ssz": "^0.3.0",
->>>>>>> 54bde223
     "@iarna/toml": "^2.2.3",
     "@nodeutils/defaults-deep": "^1.1.0",
     "@polkadot/util-crypto": "^0.33.27",
