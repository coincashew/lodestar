--- conflicted
+++ resolved
@@ -1,9 +1,4 @@
 import { keccakAsU8a } from "@polkadot/util-crypto";
-<<<<<<< HEAD
-//import assert from "assert";
-import { assert } from "chai";
-=======
->>>>>>> 46719cd2
 import BN from "bn.js";
 import { hashTreeRoot } from "@chainsafesystems/ssz";
 import assert from "assert";
