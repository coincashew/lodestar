--- conflicted
+++ resolved
@@ -18,13 +18,8 @@
 import {getEmptyBlock, initializeBeaconStateFromEth1, isValidGenesisState} from "./genesis/genesis";
 
 import {stateTransition} from "./stateTransition";
-<<<<<<< HEAD
-import {ILMDGHOST, StatefulDagLMDGHOST} from "./forkChoice";
-import {computeEpochOfSlot, getAttestingIndices} from "./stateTransition/util";
-=======
 import {LMDGHOST, StatefulDagLMDGHOST} from "./forkChoice";
 import {getAttestingIndices, computeEpochOfSlot, isActiveValidator} from "./stateTransition/util";
->>>>>>> d992405a
 import {ChainEventEmitter, IBeaconChain} from "./interface";
 import {ProgressiveMerkleTree} from "../util/merkleTree";
 import {processSortedDeposits} from "../util/deposits";
@@ -55,18 +50,12 @@
   private opPool: OpPool;
   private eth1: IEth1Notifier;
   private logger: ILogger;
-<<<<<<< HEAD
-
-  public constructor(opts: IChainOptions, {config, db, eth1, opPool, logger}: IBeaconChainModules) {
-    super();
-=======
   private metrics: IBeaconMetrics;
   private opts: IChainOptions;
-  
+
   public constructor(opts: IChainOptions, {config, db, eth1, opPool, logger, metrics}: IBeaconChainModules) {
     super();
     this.opts = opts;
->>>>>>> d992405a
     this.chain = opts.name;
     this.config = config;
     this.db = db;
@@ -85,12 +74,8 @@
     // if state doesn't exist in the db, the chain maybe hasn't started
     if(!state) {
       // check every block if genesis
-<<<<<<< HEAD
+      this.logger.info("Chain not started, listening for genesis block");
       this.eth1.on("block", this.checkGenesis);
-=======
-      this.logger.info("Chain not started, listening for genesis block");
-      this.eth1.on('block', this.checkGenesis);
->>>>>>> d992405a
     }
     this.latestState = state;
     this.logger.info("Chain started, waiting blocks and attestations");
