--- conflicted
+++ resolved
@@ -64,13 +64,7 @@
   isValidIncomingAttesterSlashing(attesterSlashing: AttesterSlashing): Promise<boolean>;
 }
 
-<<<<<<< HEAD
-export interface IGossipMessage {
-  data: Uint8Array;
-}
-=======
 export type GossipObject = SignedBeaconBlock | Attestation | AggregateAndProof | 
 SignedVoluntaryExit | ProposerSlashing | AttesterSlashing;
 
-export type GossipMessageValidatorFn = (message: GossipObject, subnet?: number) => Promise<boolean>;
->>>>>>> 5a92907c
+export type GossipMessageValidatorFn = (message: GossipObject, subnet?: number) => Promise<boolean>;