--- conflicted
+++ resolved
@@ -8,10 +8,6 @@
   CachedBeaconStateAltair,
   CachedBeaconStateBellatrix,
   CachedBeaconStateCapella,
-<<<<<<< HEAD
-  CachedBeaconStateExecutions,
-=======
->>>>>>> 798ec16d
   CachedBeaconStateEip4844,
 } from "./cache/stateCache.js";
 
