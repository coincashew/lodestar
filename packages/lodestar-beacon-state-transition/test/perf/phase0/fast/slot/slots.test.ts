import {config} from "@chainsafe/lodestar-config/mainnet";
import {expect} from "chai";
import {phase0} from "../../../../../src";
import {profilerLogger} from "../../../../utils/logger";
import {initBLS, generatePerformanceState} from "../../../util";

describe("Process Slots Performance Test", function () {
  this.timeout(0);
<<<<<<< HEAD
  const logger = profilerLogger();
  let state: phase0.fast.CachedValidatorsBeaconState;
  let epochCtx: phase0.fast.EpochContext;
=======
  const logger = new WinstonLogger();
  let state: phase0.fast.CachedBeaconState<phase0.BeaconState>;
>>>>>>> df967f15

  before(async () => {
    await initBLS();
  });

  beforeEach(async () => {
    const origState = await generatePerformanceState();
    state = phase0.fast.createCachedBeaconState(config, origState);
  });

  it("process 1 empty epoch", async () => {
    const numSlot = 32;
    logger.profile(`Process ${numSlot} slots`);
    const start = Date.now();
    phase0.fast.processSlots(state, state.slot + numSlot);
    logger.profile(`Process ${numSlot} slots`);
    expect(Date.now() - start).lt(570);
  });

  it("process double empty epochs", async () => {
    const numSlot = 64;
    logger.profile(`Process ${numSlot} slots`);
    const start = Date.now();
    phase0.fast.processSlots(state, state.slot + numSlot);
    logger.profile(`Process ${numSlot} slots`);
    expect(Date.now() - start).lt(1200);
  });

  it("process 4 empty epochs", async () => {
    const numSlot = 128;
    logger.profile(`Process ${numSlot} slots`);
    const start = Date.now();
    phase0.fast.processSlots(state, state.slot + numSlot);
    logger.profile(`Process ${numSlot} slots`);
    expect(Date.now() - start).lt(2000);
  });
});<|MERGE_RESOLUTION|>--- conflicted
+++ resolved
@@ -6,14 +6,8 @@
 
 describe("Process Slots Performance Test", function () {
   this.timeout(0);
-<<<<<<< HEAD
   const logger = profilerLogger();
-  let state: phase0.fast.CachedValidatorsBeaconState;
-  let epochCtx: phase0.fast.EpochContext;
-=======
-  const logger = new WinstonLogger();
   let state: phase0.fast.CachedBeaconState<phase0.BeaconState>;
->>>>>>> df967f15
 
   before(async () => {
     await initBLS();
