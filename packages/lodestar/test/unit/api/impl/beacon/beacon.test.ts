import {BeaconApi} from "../../../../../src/api/impl/beacon";
import sinon from "sinon";
import {StubbedBeaconDb} from "../../../../utils/stub";
import {config} from "@chainsafe/lodestar-config/minimal";
import {expect} from "chai";
<<<<<<< HEAD
import {generateCachedState} from "../../../../utils/state";
import {setupApiImplTestServer, ApiImplTestModules} from "../index.test";
=======
import {Network} from "../../../../../src/network/network";
>>>>>>> 456712c8

describe("beacon api implementation", function () {
  let api: BeaconApi;
  let dbStub: StubbedBeaconDb;
  let server: ApiImplTestModules;

  before(function () {
    server = setupApiImplTestServer();
    dbStub = new StubbedBeaconDb(sinon);
    api = new BeaconApi(
      {},
      {
        config,
        chain: server.chainStub,
        db: dbStub,
        network: server.networkStub,
        sync: server.syncStub,
      }
    );
  });

  describe("getGenesis", function () {
<<<<<<< HEAD
    it("genesis has not yet occured", async function () {
      server.chainStub.getHeadState.returns(undefined as any);
      const genesis = await api.getGenesis();
      expect(genesis).to.be.null;
    });

    it("success", async function () {
      server.chainStub.getHeadState.returns(generateCachedState());
=======
    it("success", async function () {
      (chainStub as any).genesisTime = 0;
      (chainStub as any).genesisValidatorsRoot = Buffer.alloc(32);
>>>>>>> 456712c8
      const genesis = await api.getGenesis();
      if (!genesis) throw Error("Genesis is nullish");
      expect(genesis.genesisForkVersion).to.not.be.undefined;
      expect(genesis.genesisTime).to.not.be.undefined;
      expect(genesis.genesisValidatorsRoot).to.not.be.undefined;
    });
  });
});<|MERGE_RESOLUTION|>--- conflicted
+++ resolved
@@ -3,12 +3,7 @@
 import {StubbedBeaconDb} from "../../../../utils/stub";
 import {config} from "@chainsafe/lodestar-config/minimal";
 import {expect} from "chai";
-<<<<<<< HEAD
-import {generateCachedState} from "../../../../utils/state";
 import {setupApiImplTestServer, ApiImplTestModules} from "../index.test";
-=======
-import {Network} from "../../../../../src/network/network";
->>>>>>> 456712c8
 
 describe("beacon api implementation", function () {
   let api: BeaconApi;
@@ -31,20 +26,9 @@
   });
 
   describe("getGenesis", function () {
-<<<<<<< HEAD
-    it("genesis has not yet occured", async function () {
-      server.chainStub.getHeadState.returns(undefined as any);
-      const genesis = await api.getGenesis();
-      expect(genesis).to.be.null;
-    });
-
     it("success", async function () {
-      server.chainStub.getHeadState.returns(generateCachedState());
-=======
-    it("success", async function () {
-      (chainStub as any).genesisTime = 0;
-      (chainStub as any).genesisValidatorsRoot = Buffer.alloc(32);
->>>>>>> 456712c8
+      (server.chainStub as any).genesisTime = 0;
+      (server.chainStub as any).genesisValidatorsRoot = Buffer.alloc(32);
       const genesis = await api.getGenesis();
       if (!genesis) throw Error("Genesis is nullish");
       expect(genesis.genesisForkVersion).to.not.be.undefined;
